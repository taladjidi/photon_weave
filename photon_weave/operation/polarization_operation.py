--- conflicted
+++ resolved
@@ -28,35 +28,6 @@
 
     Identity (I)
     ------------
-<<<<<<< HEAD
-    Constructs Identity (:math:`\hat I`) operator
-    .. math::
-        \hat I = \begin{bmatrix} 1 & 0 \\ 0 & 1 \end{bmatrix}
-
-    Pauli X (X)
-    -----------
-    Constructs Pauli X  (:math:`\hat \sigma_X`) operator
-    .. math::
-        \hat \sigma_X = \begin{bmatrix} 0 & 1 \\ 1 & 0 \end{bmatrix}
-
-    Pauli Y (Y)
-    -----------
-    Constructs Pauli Y  (:math:`\hat \sigma_Y`) operator
-    .. math::
-        \hat \sigma_X = \begin{bmatrix} 0 & -i \\ i & 0 \end{bmatrix}
-
-    Pauli Z (Z)
-    -----------
-    Constructs Pauli Z  (:math:`\hat \sigma_Z`) operator
-    .. math::
-        \hat \sigma_X = \begin{bmatrix} 1 & 0 \\ 0 & -1 \end{bmatrix}
-
-    Hadamard (H)
-    ------------
-    Constructs Hadamard (:math:`\hat H`) operator
-    .. math::
-        \hat H = \frac{1}{\sqrt{2}} \begin{bmatrix} 1 & 1 \\ 1 & -1 \end{bmatrix}
-=======
     Constructs Identity (:math:`\hat{I}`) operator    
     .. math::
 
@@ -96,35 +67,16 @@
     .. math::
 
         \hat{H} = \frac{1}{\sqrt{2}} \begin{bmatrix} 1 & 1 \\ 1 & -1 \end{bmatrix}
->>>>>>> cd399e76
-
     Phase Opeator (S)
     -----------------
     Constructs Phase (:math:`\hat S`) operator
-<<<<<<< HEAD
-    .. math::
-        \hat H = \begin{bmatrix} 1 & 0 \\ 0 & i \end{bmatrix}
-=======
-
     .. math::
 
         \hat{S} = \begin{bmatrix} 1 & 0 \\ 0 & i \end{bmatrix}
->>>>>>> cd399e76
 
     T Opeator (T)
     -------------
     Constructs T (:math:`\hat T`) operator
-<<<<<<< HEAD
-    .. math::
-        \hat H = \begin{bmatrix} 1 & 0 \\ 0 & e^{i \pi/4} \end{bmatrix}
-
-    Sqrt(X) Operator (SX)
-    ---------------------
-    Constructs SX (:math:`\hat{SX}`) operator
-    .. math::
-        \hat H = \frac{1}{2} \begin{bmatrix} 1+i & 1-i \\ 1-i & 1+i \end{bmatrix}
-=======
-
     .. math::
         \hat{T} = \begin{bmatrix} 1 & 0 \\ 0 & e^{i \pi/4} \end{bmatrix}
 
@@ -134,22 +86,15 @@
     .. math::
 
         \hat{SX} = \frac{1}{2} \begin{bmatrix} 1+i & 1-i \\ 1-i & 1+i \end{bmatrix}
->>>>>>> cd399e76
 
     RX Operator (RX)
     ----------------
     Constructs RX (:math:`\hat{RX}(\theta)`) operator
     It rotates around X axis for given :math:`\theta` angle
     Requires an argument "theta" (:math:`\theta`)
-<<<<<<< HEAD
-    .. math::
-        \hat{H} = \begin{pmatrix}
-=======
-
     .. math::
 
         \hat{RX} = \begin{bmatrix}
->>>>>>> cd399e76
         \cos\left(\frac{\theta}{2}\right) & -i\sin\left(\frac{\theta}{2}\right) \\
         -i\sin\left(\frac{\theta}{2}\right) & \cos\left(\frac{\theta}{2}\right)
         \end{bmatrix}
