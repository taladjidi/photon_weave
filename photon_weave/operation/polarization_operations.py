--- conflicted
+++ resolved
@@ -1,8 +1,7 @@
 from enum import Enum, auto
 
 import numpy as np
-
-from .generic_operation import GenericOperation
+import scipy.linalg
 
 from .generic_operation import GenericOperation
 
@@ -49,23 +48,19 @@
                         "The arguments 'theta', 'lambda' and 'phi' are required for RZ gate"
                     )
             case PolarizationOperationType.PS:
-<<<<<<< HEAD
-                if "phi" not in self.kwargs:
-                    raise KeyError("The argument 'phi' is required for PS gate")
+                if "sigma" not in self.kwargs:
+                    raise KeyError(
+                        "The argument 'phi' is required for PS gate"
+                    )
             case PolarizationOperationType.Custom:
                 if "operator" not in self.kwargs:
                     raise KeyError(
-                        "The argument 'operator' is required for custom gate"
+                        "The argument 'operator' is required for PS gate"
                     )
-=======
-                if "sigma" not in self.kwargs:
-                    raise KeyError("The argument 'phi' is required for PS gate")
-            case PolarizationOperationType.Custom:
-                if "operator" not in self.kwargs:
-                    raise KeyError("The argument 'operator' is required for PS gate")
->>>>>>> 22a8064c
-                if self.kwargs.operator.shape() != (2, 2):
-                    raise KeyError("Custom operator must be 2by2 matrix")
+                if self.kwargs.operator.shape() != (2,2):
+                    raise KeyError(
+                        "Custom operator must be 2by2 matrix"
+                    )
 
     def compute_operator(self):
         match self.operation:
@@ -84,68 +79,24 @@
                 self.operator[0][0] = 1
                 self.operator[1][1] = -1
             case PolarizationOperationType.H:
-                self.operator = (
-<<<<<<< HEAD
-                    1 / np.sqrt(2) * np.array([[1, 1], [1, -1]], dtype=np.complex128)
-=======
-                    1 / np.sqrt(2) * np.array([[1, 1], [1, -1]], dtype=np.complex_)
->>>>>>> 22a8064c
-                )
+                self.operator = 1/np.sqrt(2)*np.array([[1, 1], [1, -1]], dtype=np.complex_)
             case PolarizationOperationType.S:
                 self.operator = np.array([[1, 0], [0, 1j]], dtype=np.complex128)
             case PolarizationOperationType.T:
-                self.operator = np.array(
-<<<<<<< HEAD
-                    [[1, 0], [0, np.exp(1j * np.pi / 4)]], dtype=np.complex128
-                )
+                self.operator = np.array([[1, 0], [0, np.exp(1j*np.pi/4)]], dtype=np.complex_)
             case PolarizationOperationType.PS:
                 self.operator = np.array(
-                    [[1, 0], [0, np.exp(1j * self.kwargs["phi"])]], dtype=np.complex128
-                )
-            case PolarizationOperationType.RX:
-                theta = self.kwargs["theta"]
-                self.operator = np.array(
-                    [
-                        [np.cos(theta / 2), -1j * np.sin(theta / 2)],
-                        [-1j * np.sin(theta / 2), np.cos(theta / 2)],
-                    ],
-                    dtype=np.complex128,
-                )
-            case PolarizationOperationType.RY:
-                theta = self.kwargs["theta"]
-                self.operator = np.array(
-                    [
-                        [np.cos(theta / 2), -np.sin(theta / 2)],
-                        [np.sin(theta / 2), np.cos(theta / 2)],
-                    ],
-                    dtype=np.complex128,
-                )
-            case PolarizationOperationType.RZ:
-                theta = self.kwargs["theta"]
-                self.operator = np.array(
-                    [
-                        [np.exp(-1j * theta / 2), 0],
-                        [0, np.exp(1j * theta / 2)],
-                    ],
-                    dtype=np.complex128,
-                )
-=======
-                    [[1, 0], [0, np.exp(1j * np.pi / 4)]], dtype=np.complex_
-                )
-            case PolarizationOperationType.PS:
-                self.operator = np.array(
-                    [[1, 0], [0, np.exp(1j * self.kwargs["phi"])]], dtype=np.complex_
-                )
+                    [[1, 0], [0, np.exp(1j*self.kwargs['phi'])]],
+                    dtype=np.complex_)
             case PolarizationOperationType.RX:
                 sigma_x = np.array([[0, 1], [1, 0]], dtype=complex)
-                self.operator = scipy.linalg.expm(-1j * theta * sigma_x / 2)
+                self.operator = scipy.linalg.expm(-1j*theta*sigma_x/2)
             case PolarizationOperationType.RY:
                 sigma_y = np.array([[0, -1j], [1j, 0]], dtype=complex)
-                self.operator = scipy.linalg.expm(-1j * theta * sigma_y / 2)
+                self.operator = scipy.linalg.expm(-1j*theta*sigma_y/2)
             case PolarizationOperationType.RZ:
                 sigma_z = np.array([[1, 0], [0, -1]], dtype=complex)
-                self.operator = scipy.linalg.expm(-1j * theta * sigma_z / 2)
->>>>>>> 22a8064c
+                self.operator = scipy.linalg.expm(-1j*theta*sigma_z/2)
             case PolarizationOperationType.U3:
                 theta = self.kwargs["theta"]
                 lambda_ = self.kwargs["lambda"]
